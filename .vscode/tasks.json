--- conflicted
+++ resolved
@@ -1,5 +1,4 @@
 {
-<<<<<<< HEAD
   "version": "2.0.0",
   "tasks": [
     {
@@ -11,7 +10,7 @@
     {
       "label": "Build and install midealocal lib",
       "type": "shell",
-      "command": "python3 -m build && pip3 install dist/midea_local*.whl",
+      "command": "rm -rf dist/ && python3 -m build && pip3 install dist/midea_local*.whl",
       "problemMatcher": []
     },
     {
@@ -21,29 +20,4 @@
       "problemMatcher": []
     }
   ]
-=======
-    // See https://go.microsoft.com/fwlink/?LinkId=733558
-    // for the documentation about the tasks.json format
-    "version": "2.0.0",
-    "tasks": [
-        {
-            "label": "Install requirements.txt",
-            "type": "shell",
-            "command": "pip3 install --user -r requirements.txt",
-            "problemMatcher": []
-        },
-        {
-            "label": "Build and install midealocal lib",
-            "type": "shell",
-            "command": "rm -rf dist/ && python3 -m build && pip3 install dist/midea_local*.whl",
-            "problemMatcher": []
-        },
-        {
-            "label": "Generate code coverage report",
-            "type": "shell",
-            "command": "python3 -m pytest --rootdir . --cov=midealocal --cov-report term-missing ./tests/",
-            "problemMatcher": []
-        }
-    ]
->>>>>>> 158eb515
 }