--- conflicted
+++ resolved
@@ -1,155 +1,150 @@
-from enum import IntEnum
-from importlib import import_module
-from typing import Any
-
-
-class BodyType(IntEnum):
-    """Body Type."""
-
-    A0 = 0xA0
-    A1 = 0xA1
-    A4 = 0xA4
-    B0 = 0xB0
-    B1 = 0xB1
-    B5 = 0xB5
-    BB = 0xBB
-    C0 = 0xC0
-    C1 = 0xC1
-    C3 = 0xC3
-    C8 = 0xC8
-    FF = 0xFF
-    X00 = 0x00
-    X01 = 0x01
-    X02 = 0x02
-    X03 = 0x03
-    X04 = 0x04
-    X05 = 0x05
-    X06 = 0x06
-    X07 = 0x07
-    X0A = 0x0A
-    X11 = 0x11
-    X21 = 0x21
-    X22 = 0x22
-    X24 = 0x24
-    X31 = 0x31
-    X32 = 0x32
-    X41 = 0x41
-    X80 = 0x80
-
-
-class DeviceType(IntEnum):
-    """Device Type."""
-
-    A0 = 0xA0
-    A1 = 0xA1
-    AC = 0xAC
-    B0 = 0xB0
-    B1 = 0xB1
-    B3 = 0xB3
-    B4 = 0xB4
-    B6 = 0xB6
-    BF = 0xBF
-    C2 = 0xC2
-    C3 = 0xC3
-    CA = 0xCA
-    CC = 0xCC
-    CD = 0xCD
-    CE = 0xCE
-    CF = 0xCF
-    DA = 0xDA
-    DB = 0xDB
-    DC = 0xDC
-    E1 = 0xE1
-    E2 = 0xE2
-    E3 = 0xE3
-    E6 = 0xE6
-    E8 = 0xE8
-    EA = 0xEA
-    EC = 0xEC
-    ED = 0xED
-    FA = 0xFA
-    FB = 0xFB
-    FC = 0xFC
-    FD = 0xFD
-    X13 = 0x13
-    X26 = 0x26
-    X34 = 0x34
-    X40 = 0x40
-
-
-class SubBodyType(IntEnum):
-    """Sub Body Type."""
-
-    A0 = 0xA0
-    A1 = 0xA1
-    A2 = 0xA2
-    B0 = 0xB0
-    B1 = 0xB1
-    B5 = 0xB5
-    BB = 0xBB
-    C0 = 0xC0
-    C1 = 0xC1
-    C3 = 0xC3
-    X01 = 0x01
-    X02 = 0x02
-    X03 = 0x03
-    X04 = 0x04
-    X05 = 0x05
-    X06 = 0x06
-    X0A = 0x0A
-    X10 = 0x10
-    X11 = 0x11
-    X12 = 0x12
-    X13 = 0x13
-    X16 = 0x16
-    X20 = 0x20
-    X21 = 0x21
-    X22 = 0x22
-    X24 = 0x24
-    X30 = 0x30
-    X31 = 0x31
-    X32 = 0x32
-    X3D = 0x3D
-    X41 = 0x41
-    X52 = 0x52
-
-
-def device_selector(
-    name: str,
-    device_id: int,
-    device_type: int,
-    ip_address: str,
-    port: int,
-    token: str,
-    key: str,
-    protocol: int,
-    model: str,
-    subtype: int,
-    customize: str,
-) -> Any:
-    try:
-<<<<<<< HEAD
-        if device_type < DeviceType.A0:
-            device_path = f".{'x%02x' % device_type}"
-=======
-        if device_type < 0xA0:
-            device_path = f".{f'x{device_type:02x}'}"
->>>>>>> 525c016f
-        else:
-            device_path = f".{f'{device_type:02x}'}"
-        module = import_module(device_path, __package__)
-        device = module.MideaAppliance(
-            name=name,
-            device_id=device_id,
-            ip_address=ip_address,
-            port=port,
-            token=token,
-            key=key,
-            protocol=protocol,
-            model=model,
-            subtype=subtype,
-            customize=customize,
-        )
-    except ModuleNotFoundError:
-        device = None
-    return device
+from enum import IntEnum
+from importlib import import_module
+from typing import Any
+
+
+class BodyType(IntEnum):
+    """Body Type."""
+
+    A0 = 0xA0
+    A1 = 0xA1
+    A4 = 0xA4
+    B0 = 0xB0
+    B1 = 0xB1
+    B5 = 0xB5
+    BB = 0xBB
+    C0 = 0xC0
+    C1 = 0xC1
+    C3 = 0xC3
+    C8 = 0xC8
+    FF = 0xFF
+    X00 = 0x00
+    X01 = 0x01
+    X02 = 0x02
+    X03 = 0x03
+    X04 = 0x04
+    X05 = 0x05
+    X06 = 0x06
+    X07 = 0x07
+    X0A = 0x0A
+    X11 = 0x11
+    X21 = 0x21
+    X22 = 0x22
+    X24 = 0x24
+    X31 = 0x31
+    X32 = 0x32
+    X41 = 0x41
+    X80 = 0x80
+
+
+class DeviceType(IntEnum):
+    """Device Type."""
+
+    A0 = 0xA0
+    A1 = 0xA1
+    AC = 0xAC
+    B0 = 0xB0
+    B1 = 0xB1
+    B3 = 0xB3
+    B4 = 0xB4
+    B6 = 0xB6
+    BF = 0xBF
+    C2 = 0xC2
+    C3 = 0xC3
+    CA = 0xCA
+    CC = 0xCC
+    CD = 0xCD
+    CE = 0xCE
+    CF = 0xCF
+    DA = 0xDA
+    DB = 0xDB
+    DC = 0xDC
+    E1 = 0xE1
+    E2 = 0xE2
+    E3 = 0xE3
+    E6 = 0xE6
+    E8 = 0xE8
+    EA = 0xEA
+    EC = 0xEC
+    ED = 0xED
+    FA = 0xFA
+    FB = 0xFB
+    FC = 0xFC
+    FD = 0xFD
+    X13 = 0x13
+    X26 = 0x26
+    X34 = 0x34
+    X40 = 0x40
+
+
+class SubBodyType(IntEnum):
+    """Sub Body Type."""
+
+    A0 = 0xA0
+    A1 = 0xA1
+    A2 = 0xA2
+    B0 = 0xB0
+    B1 = 0xB1
+    B5 = 0xB5
+    BB = 0xBB
+    C0 = 0xC0
+    C1 = 0xC1
+    C3 = 0xC3
+    X01 = 0x01
+    X02 = 0x02
+    X03 = 0x03
+    X04 = 0x04
+    X05 = 0x05
+    X06 = 0x06
+    X0A = 0x0A
+    X10 = 0x10
+    X11 = 0x11
+    X12 = 0x12
+    X13 = 0x13
+    X16 = 0x16
+    X20 = 0x20
+    X21 = 0x21
+    X22 = 0x22
+    X24 = 0x24
+    X30 = 0x30
+    X31 = 0x31
+    X32 = 0x32
+    X3D = 0x3D
+    X41 = 0x41
+    X52 = 0x52
+
+
+def device_selector(
+    name: str,
+    device_id: int,
+    device_type: int,
+    ip_address: str,
+    port: int,
+    token: str,
+    key: str,
+    protocol: int,
+    model: str,
+    subtype: int,
+    customize: str,
+) -> Any:
+    try:
+        if device_type < DeviceType.A0:
+            device_path = f".{f'x{device_type:02x}'}"
+        else:
+            device_path = f".{f'{device_type:02x}'}"
+        module = import_module(device_path, __package__)
+        device = module.MideaAppliance(
+            name=name,
+            device_id=device_id,
+            ip_address=ip_address,
+            port=port,
+            token=token,
+            key=key,
+            protocol=protocol,
+            model=model,
+            subtype=subtype,
+            customize=customize,
+        )
+    except ModuleNotFoundError:
+        device = None
+    return device