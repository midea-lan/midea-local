"""Midea local device."""

import logging
import socket
import threading
import time
from enum import IntEnum
from typing import Any

from .backports.enum import StrEnum
from .message import (
    MessageApplianceResponse,
    MessageQueryAppliance,
    MessageQuestCustom,
    MessageRequest,
    MessageType,
)
from .packet_builder import PacketBuilder
from .security import (
    MSGTYPE_ENCRYPTED_REQUEST,
    MSGTYPE_HANDSHAKE_REQUEST,
    LocalSecurity,
)

MIN_AUTH_RESPONSE = 20
MIN_MSG_LENGTH = 56
MIN_V2_FACTUAL_MSG_LENGTH = 6
RESPONSE_TIMEOUT = 120

_LOGGER = logging.getLogger(__name__)


class AuthException(Exception):
    """Authentication exception."""


class ResponseException(Exception):
    """Response exception."""


class RefreshFailed(Exception):
    """Refresh failed exception."""


class DeviceAttributes(StrEnum):
    """Device attributes."""


class ProtocolVersion(IntEnum):
    """Protocol version."""

    V1 = 1
    V2 = 2
    V3 = 3


class ParseMessageResult(IntEnum):
    """Parse message result."""

    SUCCESS = 0
    PADDING = 1
    ERROR = 99


class MideaDevice(threading.Thread):
    """Midea device."""

    def __init__(
        self,
        name: str,
        device_id: int,
        device_type: int,
        ip_address: str,
        port: int,
        token: str,
        key: str,
        protocol: int,
        model: str,
        subtype: int,
        attributes: dict,
    ):
        """Midea device initialization."""
        threading.Thread.__init__(self)
        self._attributes = attributes or {}
        self._socket: socket.socket | None = None
        self._ip_address = ip_address
        self._port = port
        self._security = LocalSecurity()
        self._token = bytes.fromhex(token)
        self._key = bytes.fromhex(key)
        self._buffer = b""
        self._device_name = name
        self._device_id = device_id
        self._device_type = device_type
        self._protocol = protocol
        self._model = model
        self._subtype = subtype
        self._protocol_version = 0
        self._updates = [dict]
        self._unsupported_protocol = [dict]
        self._is_run = False
        self._available = True
        self._appliance_query = True
        self._refresh_interval = 30
        self._heartbeat_interval = 10
        self._default_refresh_interval = 30
        self.name = self._device_name

    @property
    def available(self) -> bool:
        """Device available."""
        return self._available

    @property
    def device_id(self) -> int:
        """Device ID."""
        return self._device_id

    @property
    def device_type(self) -> int:
        """Device type."""
        return self._device_type

    @property
    def model(self) -> str:
        """Device model."""
        return self._model

    @property
    def subtype(self) -> int:
        """Device subtype."""
        return self._subtype

    @staticmethod
    def fetch_v2_message(msg: bytes) -> tuple[list, bytes]:
        """Fetch V2 message."""
        result = []
        while len(msg) > 0:
            factual_msg_len = len(msg)
            if factual_msg_len < MIN_V2_FACTUAL_MSG_LENGTH:
                break
            alleged_msg_len = msg[4] + (msg[5] << 8)
            if factual_msg_len >= alleged_msg_len:
                result.append(msg[:alleged_msg_len])
                msg = msg[alleged_msg_len:]
            else:
                break
        return result, msg

    def connect(self, refresh_status: bool = True) -> bool:
        """Connect to device."""
        try:
            self._socket = socket.socket(socket.AF_INET, socket.SOCK_STREAM)
            self._socket.settimeout(10)
            _LOGGER.debug(
                "[%s] Connecting to %s:%s",
                self._device_id,
                self._ip_address,
                self._port,
            )
            self._socket.connect((self._ip_address, self._port))
            _LOGGER.debug("[%s] Connected", self._device_id)
            if self._protocol == ProtocolVersion.V3:
                self.authenticate()
            _LOGGER.debug("[%s] Authentication success", self._device_id)
            if refresh_status:
                self.refresh_status(wait_response=True)
            self.enable_device(True)
            return True
        except TimeoutError:
            _LOGGER.debug("[%s] Connection timed out", self._device_id)
        except OSError:
            _LOGGER.debug("[%s] Connection error", self._device_id)
        except AuthException:
            _LOGGER.debug("[%s] Authentication failed", self._device_id)
        except ResponseException:
            _LOGGER.debug("[%s] Unexpected response received", self._device_id)
        except RefreshFailed:
            _LOGGER.debug("[%s] Refresh status is timed out", self._device_id)
        except Exception as e:
            assert e.__traceback__
            _LOGGER.error(
                "[%s] Unknown error: %s, %s, %s",
                self._device_id,
                e.__traceback__.tb_frame.f_globals["__file__"],
                e.__traceback__.tb_lineno,
                repr(e),
            )
        self.enable_device(False)
        return False

    def authenticate(self) -> None:
        """Authenticate to device. V3 only."""
        request = self._security.encode_8370(self._token, MSGTYPE_HANDSHAKE_REQUEST)
        _LOGGER.debug("[%s] Handshaking", self._device_id)
        assert self._socket
        self._socket.send(request)
        response = self._socket.recv(512)
        if len(response) < MIN_AUTH_RESPONSE:
            raise AuthException
        response = response[8:72]
        self._security.tcp_key(response, self._key)

    def send_message(self, data: bytes) -> None:
<<<<<<< HEAD
        """Send message."""
        if self._protocol == 3:
=======
        if self._protocol == ProtocolVersion.V3:
>>>>>>> 973cc594
            self.send_message_v3(data, msg_type=MSGTYPE_ENCRYPTED_REQUEST)
        else:
            self.send_message_v2(data)

    def send_message_v2(self, data: bytes) -> None:
        """Send message V2."""
        if self._socket is not None:
            self._socket.send(data)
        else:
            _LOGGER.debug(
                "[%s] Send failure, device disconnected, data: %s",
                self._device_id,
                data.hex(),
            )

    def send_message_v3(
        self,
        data: bytes,
        msg_type: int = MSGTYPE_ENCRYPTED_REQUEST,
    ) -> None:
        """Send message V3."""
        data = self._security.encode_8370(data, msg_type)
        self.send_message_v2(data)

    def build_send(self, cmd: MessageRequest) -> None:
        """Serialize and send."""
        data = cmd.serialize()
        _LOGGER.debug("[%s] Sending: %s", self._device_id, cmd)
        msg = PacketBuilder(self._device_id, data).finalize()
        self.send_message(msg)

    def refresh_status(self, wait_response: bool = False) -> None:
        """Refresh device status."""
        cmds: list = self.build_query()
        if self._appliance_query:
            cmds = [MessageQueryAppliance(self.device_type)] + cmds
        error_count = 0
        for cmd in cmds:
            if cmd.__class__.__name__ not in self._unsupported_protocol:
                self.build_send(cmd)
                if wait_response:
                    try:
                        while True:
                            assert self._socket
                            msg = self._socket.recv(512)
                            if len(msg) == 0:
                                raise OSError
                            result = self.parse_message(msg)
                            if result == ParseMessageResult.SUCCESS:
                                break
                            elif result == ParseMessageResult.PADDING:
                                continue
                            else:
                                raise ResponseException
                    except TimeoutError:
                        error_count += 1
                        self._unsupported_protocol.append(cmd.__class__.__name__)
                        _LOGGER.debug(
                            "[%s] Does not supports the protocol %s, ignored",
                            self._device_id,
                            cmd.__class__.__name__,
                        )
                    except ResponseException:
                        error_count += 1
            else:
                error_count += 1
        if error_count == len(cmds):
            raise RefreshFailed

    def pre_process_message(self, msg: bytearray) -> bool:
        """Pre process message."""
        if msg[9] == MessageType.query_appliance:
            message = MessageApplianceResponse(msg)
            self._appliance_query = False
            _LOGGER.debug("[%s] Received: %s", self._device_id, message)
            self._protocol_version = message.protocol_version
            _LOGGER.debug(
                "[%s] Device protocol version: %s",
                self._device_id,
                self._protocol_version,
            )
            return False
        return True

    def parse_message(self, msg: bytes) -> ParseMessageResult:
<<<<<<< HEAD
        """Parse message."""
        if self._protocol == 3:
=======
        if self._protocol == ProtocolVersion.V3:
>>>>>>> 973cc594
            messages, self._buffer = self._security.decode_8370(self._buffer + msg)
        else:
            messages, self._buffer = self.fetch_v2_message(self._buffer + msg)
        if len(messages) == 0:
            return ParseMessageResult.PADDING
        for message in messages:
            if message == b"ERROR":
                return ParseMessageResult.ERROR
            payload_len = message[4] + (message[5] << 8) - 56
            payload_type = message[2] + (message[3] << 8)
            if payload_type in [0x1001, 0x0001]:
                # Heartbeat detected
                pass
            elif len(message) > MIN_MSG_LENGTH:
                cryptographic = message[40:-16]
                if payload_len % 16 == 0:
                    decrypted = self._security.aes_decrypt(cryptographic)
                    try:
                        cont = True
                        if self._appliance_query:
                            cont = self.pre_process_message(decrypted)
                        if cont:
                            status = self.process_message(decrypted)
                            if len(status) > 0:
                                self.update_all(status)
                            else:
                                _LOGGER.debug(
                                    "[%s] Unidentified protocol",
                                    self._device_id,
                                )

                    except Exception:
                        _LOGGER.error(
                            "[%s] Error in process message, msg = %s",
                            self._device_id,
                            decrypted.hex(),
                        )
                else:
                    _LOGGER.warning(
                        "[%s] Illegal payload, "
                        "original message = %s, buffer = %s, "
                        "8370 decoded = %s, payload type = %s, "
                        "alleged payload length = %s, factual payload length = %s, ",
                        self._device_id,
                        msg.hex(),
                        self._buffer.hex(),
                        message.hex(),
                        payload_type,
                        payload_len,
                        len(cryptographic),
                    )
            else:
                _LOGGER.warning(
                    "[%s] Illegal message, "
                    "original message = %s, buffer = %s, "
                    "8370 decoded = %s, payload type = %s, "
                    "alleged payload length = %s, message length = %s, ",
                    self._device_id,
                    msg.hex(),
                    self._buffer.hex(),
                    message.hex(),
                    payload_type,
                    payload_len,
                    len(message),
                )
        return ParseMessageResult.SUCCESS

    def build_query(self) -> list:
        """Build query."""
        raise NotImplementedError

    def process_message(self, msg: bytes) -> dict[str, Any]:
        """Process message."""
        raise NotImplementedError

    def send_command(self, cmd_type: int, cmd_body: bytearray) -> None:
        """Send command."""
        cmd = MessageQuestCustom(
            self._device_type,
            self._protocol_version,
            cmd_type,
            cmd_body,
        )
        try:
            self.build_send(cmd)
        except OSError as e:
            _LOGGER.debug(
                "[{%s] Interface send_command failure, %s, "
                "cmd_type: %s, cmd_body: %s",
                self._device_id,
                repr(e),
                cmd_type,
                cmd_body.hex(),
            )

    def send_heartbeat(self) -> None:
        """Send heartbeat."""
        msg = PacketBuilder(self._device_id, bytearray([0x00])).finalize(msg_type=0)
        self.send_message(msg)

    def register_update(self, update: Any) -> None:
        """Register update."""
        self._updates.append(update)

    def update_all(self, status: dict[str, Any]) -> None:
        """Update all."""
        _LOGGER.debug("[%s] Status update: %s", self._device_id, status)
        for update in self._updates:
            update(status)

    def enable_device(self, available: bool = True) -> None:
        """Enable device."""
        self._available = available
        status = {"available": available}
        self.update_all(status)

    def open(self) -> None:
        """Open thread."""
        if not self._is_run:
            self._is_run = True
            threading.Thread.start(self)

    def close(self) -> None:
        """Close thread."""
        if self._is_run:
            self._is_run = False
            self.close_socket()

    def close_socket(self) -> None:
        """Close socket."""
        self._unsupported_protocol = []
        self._buffer = b""
        if self._socket:
            self._socket.close()
            self._socket = None

    def set_ip_address(self, ip_address: str) -> None:
        """Set IP address."""
        if self._ip_address != ip_address:
            _LOGGER.debug("[%s] Update IP address to %s", self._device_id, ip_address)
            self._ip_address = ip_address
            self.close_socket()

    def set_refresh_interval(self, refresh_interval: int) -> None:
        """Set refresh interval."""
        self._refresh_interval = refresh_interval

    def run(self) -> None:
        """Run loop."""
        while self._is_run:
            while self._socket is None:
                if self.connect(refresh_status=True) is False:
                    self.close_socket()
                    time.sleep(5)
            timeout_counter = 0
            start = time.time()
            previous_refresh = start
            previous_heartbeat = start
            self._socket.settimeout(1)
            while True:
                try:
                    now = time.time()
                    if 0 < self._refresh_interval <= now - previous_refresh:
                        self.refresh_status()
                        previous_refresh = now
                    if now - previous_heartbeat >= self._heartbeat_interval:
                        self.send_heartbeat()
                        previous_heartbeat = now
                    msg = self._socket.recv(512)
                    msg_len = len(msg)
                    if msg_len == 0:
                        raise OSError("Connection closed by peer")
                    result = self.parse_message(msg)
                    if result == ParseMessageResult.ERROR:
                        _LOGGER.debug("[%s] Message 'ERROR' received", self._device_id)
                        self.close_socket()
                        break
                    elif result == ParseMessageResult.SUCCESS:
                        timeout_counter = 0
                except TimeoutError:
                    timeout_counter = timeout_counter + 1
                    if timeout_counter >= RESPONSE_TIMEOUT:
                        _LOGGER.debug("[%s] Heartbeat timed out", self._device_id)
                        self.close_socket()
                        break
                except OSError as e:
                    if self._is_run:
                        _LOGGER.debug("[%s] Socket error %s", self._device_id, repr(e))
                        self.close_socket()
                    break
                except Exception as e:
                    assert e.__traceback__
                    _LOGGER.error(
                        "[%s] Unknown error :%s, %s, %s",
                        self._device_id,
                        e.__traceback__.tb_frame.f_globals["__file__"],
                        e.__traceback__.tb_lineno,
                        repr(e),
                    )

                    self.close_socket()
                    break

    def set_attribute(self, attr: str, value: Any) -> None:
        """Set attribute."""
        raise NotImplementedError

    def get_attribute(self, attr: str) -> Any:
        """Get attribute."""
        return self._attributes.get(attr)

    def set_customize(self, customize: str) -> None:
        """Set customize."""

    @property
    def attributes(self) -> dict[str, Any]:
        """Attributes."""
        ret = {}
        for status in self._attributes:
            ret[str(status)] = self._attributes[status]
        return ret
<|MERGE_RESOLUTION|>--- conflicted
+++ resolved
@@ -1,522 +1,514 @@
-"""Midea local device."""
-
-import logging
-import socket
-import threading
-import time
-from enum import IntEnum
-from typing import Any
-
-from .backports.enum import StrEnum
-from .message import (
-    MessageApplianceResponse,
-    MessageQueryAppliance,
-    MessageQuestCustom,
-    MessageRequest,
-    MessageType,
-)
-from .packet_builder import PacketBuilder
-from .security import (
-    MSGTYPE_ENCRYPTED_REQUEST,
-    MSGTYPE_HANDSHAKE_REQUEST,
-    LocalSecurity,
-)
-
-MIN_AUTH_RESPONSE = 20
-MIN_MSG_LENGTH = 56
-MIN_V2_FACTUAL_MSG_LENGTH = 6
-RESPONSE_TIMEOUT = 120
-
-_LOGGER = logging.getLogger(__name__)
-
-
-class AuthException(Exception):
-    """Authentication exception."""
-
-
-class ResponseException(Exception):
-    """Response exception."""
-
-
-class RefreshFailed(Exception):
-    """Refresh failed exception."""
-
-
-class DeviceAttributes(StrEnum):
-    """Device attributes."""
-
-
-class ProtocolVersion(IntEnum):
-    """Protocol version."""
-
-    V1 = 1
-    V2 = 2
-    V3 = 3
-
-
-class ParseMessageResult(IntEnum):
-    """Parse message result."""
-
-    SUCCESS = 0
-    PADDING = 1
-    ERROR = 99
-
-
-class MideaDevice(threading.Thread):
-    """Midea device."""
-
-    def __init__(
-        self,
-        name: str,
-        device_id: int,
-        device_type: int,
-        ip_address: str,
-        port: int,
-        token: str,
-        key: str,
-        protocol: int,
-        model: str,
-        subtype: int,
-        attributes: dict,
-    ):
-        """Midea device initialization."""
-        threading.Thread.__init__(self)
-        self._attributes = attributes or {}
-        self._socket: socket.socket | None = None
-        self._ip_address = ip_address
-        self._port = port
-        self._security = LocalSecurity()
-        self._token = bytes.fromhex(token)
-        self._key = bytes.fromhex(key)
-        self._buffer = b""
-        self._device_name = name
-        self._device_id = device_id
-        self._device_type = device_type
-        self._protocol = protocol
-        self._model = model
-        self._subtype = subtype
-        self._protocol_version = 0
-        self._updates = [dict]
-        self._unsupported_protocol = [dict]
-        self._is_run = False
-        self._available = True
-        self._appliance_query = True
-        self._refresh_interval = 30
-        self._heartbeat_interval = 10
-        self._default_refresh_interval = 30
-        self.name = self._device_name
-
-    @property
-    def available(self) -> bool:
-        """Device available."""
-        return self._available
-
-    @property
-    def device_id(self) -> int:
-        """Device ID."""
-        return self._device_id
-
-    @property
-    def device_type(self) -> int:
-        """Device type."""
-        return self._device_type
-
-    @property
-    def model(self) -> str:
-        """Device model."""
-        return self._model
-
-    @property
-    def subtype(self) -> int:
-        """Device subtype."""
-        return self._subtype
-
-    @staticmethod
-    def fetch_v2_message(msg: bytes) -> tuple[list, bytes]:
-        """Fetch V2 message."""
-        result = []
-        while len(msg) > 0:
-            factual_msg_len = len(msg)
-            if factual_msg_len < MIN_V2_FACTUAL_MSG_LENGTH:
-                break
-            alleged_msg_len = msg[4] + (msg[5] << 8)
-            if factual_msg_len >= alleged_msg_len:
-                result.append(msg[:alleged_msg_len])
-                msg = msg[alleged_msg_len:]
-            else:
-                break
-        return result, msg
-
-    def connect(self, refresh_status: bool = True) -> bool:
-        """Connect to device."""
-        try:
-            self._socket = socket.socket(socket.AF_INET, socket.SOCK_STREAM)
-            self._socket.settimeout(10)
-            _LOGGER.debug(
-                "[%s] Connecting to %s:%s",
-                self._device_id,
-                self._ip_address,
-                self._port,
-            )
-            self._socket.connect((self._ip_address, self._port))
-            _LOGGER.debug("[%s] Connected", self._device_id)
-            if self._protocol == ProtocolVersion.V3:
-                self.authenticate()
-            _LOGGER.debug("[%s] Authentication success", self._device_id)
-            if refresh_status:
-                self.refresh_status(wait_response=True)
-            self.enable_device(True)
-            return True
-        except TimeoutError:
-            _LOGGER.debug("[%s] Connection timed out", self._device_id)
-        except OSError:
-            _LOGGER.debug("[%s] Connection error", self._device_id)
-        except AuthException:
-            _LOGGER.debug("[%s] Authentication failed", self._device_id)
-        except ResponseException:
-            _LOGGER.debug("[%s] Unexpected response received", self._device_id)
-        except RefreshFailed:
-            _LOGGER.debug("[%s] Refresh status is timed out", self._device_id)
-        except Exception as e:
-            assert e.__traceback__
-            _LOGGER.error(
-                "[%s] Unknown error: %s, %s, %s",
-                self._device_id,
-                e.__traceback__.tb_frame.f_globals["__file__"],
-                e.__traceback__.tb_lineno,
-                repr(e),
-            )
-        self.enable_device(False)
-        return False
-
-    def authenticate(self) -> None:
-        """Authenticate to device. V3 only."""
-        request = self._security.encode_8370(self._token, MSGTYPE_HANDSHAKE_REQUEST)
-        _LOGGER.debug("[%s] Handshaking", self._device_id)
-        assert self._socket
-        self._socket.send(request)
-        response = self._socket.recv(512)
-        if len(response) < MIN_AUTH_RESPONSE:
-            raise AuthException
-        response = response[8:72]
-        self._security.tcp_key(response, self._key)
-
-    def send_message(self, data: bytes) -> None:
-<<<<<<< HEAD
-        """Send message."""
-        if self._protocol == 3:
-=======
-        if self._protocol == ProtocolVersion.V3:
->>>>>>> 973cc594
-            self.send_message_v3(data, msg_type=MSGTYPE_ENCRYPTED_REQUEST)
-        else:
-            self.send_message_v2(data)
-
-    def send_message_v2(self, data: bytes) -> None:
-        """Send message V2."""
-        if self._socket is not None:
-            self._socket.send(data)
-        else:
-            _LOGGER.debug(
-                "[%s] Send failure, device disconnected, data: %s",
-                self._device_id,
-                data.hex(),
-            )
-
-    def send_message_v3(
-        self,
-        data: bytes,
-        msg_type: int = MSGTYPE_ENCRYPTED_REQUEST,
-    ) -> None:
-        """Send message V3."""
-        data = self._security.encode_8370(data, msg_type)
-        self.send_message_v2(data)
-
-    def build_send(self, cmd: MessageRequest) -> None:
-        """Serialize and send."""
-        data = cmd.serialize()
-        _LOGGER.debug("[%s] Sending: %s", self._device_id, cmd)
-        msg = PacketBuilder(self._device_id, data).finalize()
-        self.send_message(msg)
-
-    def refresh_status(self, wait_response: bool = False) -> None:
-        """Refresh device status."""
-        cmds: list = self.build_query()
-        if self._appliance_query:
-            cmds = [MessageQueryAppliance(self.device_type)] + cmds
-        error_count = 0
-        for cmd in cmds:
-            if cmd.__class__.__name__ not in self._unsupported_protocol:
-                self.build_send(cmd)
-                if wait_response:
-                    try:
-                        while True:
-                            assert self._socket
-                            msg = self._socket.recv(512)
-                            if len(msg) == 0:
-                                raise OSError
-                            result = self.parse_message(msg)
-                            if result == ParseMessageResult.SUCCESS:
-                                break
-                            elif result == ParseMessageResult.PADDING:
-                                continue
-                            else:
-                                raise ResponseException
-                    except TimeoutError:
-                        error_count += 1
-                        self._unsupported_protocol.append(cmd.__class__.__name__)
-                        _LOGGER.debug(
-                            "[%s] Does not supports the protocol %s, ignored",
-                            self._device_id,
-                            cmd.__class__.__name__,
-                        )
-                    except ResponseException:
-                        error_count += 1
-            else:
-                error_count += 1
-        if error_count == len(cmds):
-            raise RefreshFailed
-
-    def pre_process_message(self, msg: bytearray) -> bool:
-        """Pre process message."""
-        if msg[9] == MessageType.query_appliance:
-            message = MessageApplianceResponse(msg)
-            self._appliance_query = False
-            _LOGGER.debug("[%s] Received: %s", self._device_id, message)
-            self._protocol_version = message.protocol_version
-            _LOGGER.debug(
-                "[%s] Device protocol version: %s",
-                self._device_id,
-                self._protocol_version,
-            )
-            return False
-        return True
-
-    def parse_message(self, msg: bytes) -> ParseMessageResult:
-<<<<<<< HEAD
-        """Parse message."""
-        if self._protocol == 3:
-=======
-        if self._protocol == ProtocolVersion.V3:
->>>>>>> 973cc594
-            messages, self._buffer = self._security.decode_8370(self._buffer + msg)
-        else:
-            messages, self._buffer = self.fetch_v2_message(self._buffer + msg)
-        if len(messages) == 0:
-            return ParseMessageResult.PADDING
-        for message in messages:
-            if message == b"ERROR":
-                return ParseMessageResult.ERROR
-            payload_len = message[4] + (message[5] << 8) - 56
-            payload_type = message[2] + (message[3] << 8)
-            if payload_type in [0x1001, 0x0001]:
-                # Heartbeat detected
-                pass
-            elif len(message) > MIN_MSG_LENGTH:
-                cryptographic = message[40:-16]
-                if payload_len % 16 == 0:
-                    decrypted = self._security.aes_decrypt(cryptographic)
-                    try:
-                        cont = True
-                        if self._appliance_query:
-                            cont = self.pre_process_message(decrypted)
-                        if cont:
-                            status = self.process_message(decrypted)
-                            if len(status) > 0:
-                                self.update_all(status)
-                            else:
-                                _LOGGER.debug(
-                                    "[%s] Unidentified protocol",
-                                    self._device_id,
-                                )
-
-                    except Exception:
-                        _LOGGER.error(
-                            "[%s] Error in process message, msg = %s",
-                            self._device_id,
-                            decrypted.hex(),
-                        )
-                else:
-                    _LOGGER.warning(
-                        "[%s] Illegal payload, "
-                        "original message = %s, buffer = %s, "
-                        "8370 decoded = %s, payload type = %s, "
-                        "alleged payload length = %s, factual payload length = %s, ",
-                        self._device_id,
-                        msg.hex(),
-                        self._buffer.hex(),
-                        message.hex(),
-                        payload_type,
-                        payload_len,
-                        len(cryptographic),
-                    )
-            else:
-                _LOGGER.warning(
-                    "[%s] Illegal message, "
-                    "original message = %s, buffer = %s, "
-                    "8370 decoded = %s, payload type = %s, "
-                    "alleged payload length = %s, message length = %s, ",
-                    self._device_id,
-                    msg.hex(),
-                    self._buffer.hex(),
-                    message.hex(),
-                    payload_type,
-                    payload_len,
-                    len(message),
-                )
-        return ParseMessageResult.SUCCESS
-
-    def build_query(self) -> list:
-        """Build query."""
-        raise NotImplementedError
-
-    def process_message(self, msg: bytes) -> dict[str, Any]:
-        """Process message."""
-        raise NotImplementedError
-
-    def send_command(self, cmd_type: int, cmd_body: bytearray) -> None:
-        """Send command."""
-        cmd = MessageQuestCustom(
-            self._device_type,
-            self._protocol_version,
-            cmd_type,
-            cmd_body,
-        )
-        try:
-            self.build_send(cmd)
-        except OSError as e:
-            _LOGGER.debug(
-                "[{%s] Interface send_command failure, %s, "
-                "cmd_type: %s, cmd_body: %s",
-                self._device_id,
-                repr(e),
-                cmd_type,
-                cmd_body.hex(),
-            )
-
-    def send_heartbeat(self) -> None:
-        """Send heartbeat."""
-        msg = PacketBuilder(self._device_id, bytearray([0x00])).finalize(msg_type=0)
-        self.send_message(msg)
-
-    def register_update(self, update: Any) -> None:
-        """Register update."""
-        self._updates.append(update)
-
-    def update_all(self, status: dict[str, Any]) -> None:
-        """Update all."""
-        _LOGGER.debug("[%s] Status update: %s", self._device_id, status)
-        for update in self._updates:
-            update(status)
-
-    def enable_device(self, available: bool = True) -> None:
-        """Enable device."""
-        self._available = available
-        status = {"available": available}
-        self.update_all(status)
-
-    def open(self) -> None:
-        """Open thread."""
-        if not self._is_run:
-            self._is_run = True
-            threading.Thread.start(self)
-
-    def close(self) -> None:
-        """Close thread."""
-        if self._is_run:
-            self._is_run = False
-            self.close_socket()
-
-    def close_socket(self) -> None:
-        """Close socket."""
-        self._unsupported_protocol = []
-        self._buffer = b""
-        if self._socket:
-            self._socket.close()
-            self._socket = None
-
-    def set_ip_address(self, ip_address: str) -> None:
-        """Set IP address."""
-        if self._ip_address != ip_address:
-            _LOGGER.debug("[%s] Update IP address to %s", self._device_id, ip_address)
-            self._ip_address = ip_address
-            self.close_socket()
-
-    def set_refresh_interval(self, refresh_interval: int) -> None:
-        """Set refresh interval."""
-        self._refresh_interval = refresh_interval
-
-    def run(self) -> None:
-        """Run loop."""
-        while self._is_run:
-            while self._socket is None:
-                if self.connect(refresh_status=True) is False:
-                    self.close_socket()
-                    time.sleep(5)
-            timeout_counter = 0
-            start = time.time()
-            previous_refresh = start
-            previous_heartbeat = start
-            self._socket.settimeout(1)
-            while True:
-                try:
-                    now = time.time()
-                    if 0 < self._refresh_interval <= now - previous_refresh:
-                        self.refresh_status()
-                        previous_refresh = now
-                    if now - previous_heartbeat >= self._heartbeat_interval:
-                        self.send_heartbeat()
-                        previous_heartbeat = now
-                    msg = self._socket.recv(512)
-                    msg_len = len(msg)
-                    if msg_len == 0:
-                        raise OSError("Connection closed by peer")
-                    result = self.parse_message(msg)
-                    if result == ParseMessageResult.ERROR:
-                        _LOGGER.debug("[%s] Message 'ERROR' received", self._device_id)
-                        self.close_socket()
-                        break
-                    elif result == ParseMessageResult.SUCCESS:
-                        timeout_counter = 0
-                except TimeoutError:
-                    timeout_counter = timeout_counter + 1
-                    if timeout_counter >= RESPONSE_TIMEOUT:
-                        _LOGGER.debug("[%s] Heartbeat timed out", self._device_id)
-                        self.close_socket()
-                        break
-                except OSError as e:
-                    if self._is_run:
-                        _LOGGER.debug("[%s] Socket error %s", self._device_id, repr(e))
-                        self.close_socket()
-                    break
-                except Exception as e:
-                    assert e.__traceback__
-                    _LOGGER.error(
-                        "[%s] Unknown error :%s, %s, %s",
-                        self._device_id,
-                        e.__traceback__.tb_frame.f_globals["__file__"],
-                        e.__traceback__.tb_lineno,
-                        repr(e),
-                    )
-
-                    self.close_socket()
-                    break
-
-    def set_attribute(self, attr: str, value: Any) -> None:
-        """Set attribute."""
-        raise NotImplementedError
-
-    def get_attribute(self, attr: str) -> Any:
-        """Get attribute."""
-        return self._attributes.get(attr)
-
-    def set_customize(self, customize: str) -> None:
-        """Set customize."""
-
-    @property
-    def attributes(self) -> dict[str, Any]:
-        """Attributes."""
-        ret = {}
-        for status in self._attributes:
-            ret[str(status)] = self._attributes[status]
-        return ret
+"""Midea local device."""
+
+import logging
+import socket
+import threading
+import time
+from enum import IntEnum
+from typing import Any
+
+from .backports.enum import StrEnum
+from .message import (
+    MessageApplianceResponse,
+    MessageQueryAppliance,
+    MessageQuestCustom,
+    MessageRequest,
+    MessageType,
+)
+from .packet_builder import PacketBuilder
+from .security import (
+    MSGTYPE_ENCRYPTED_REQUEST,
+    MSGTYPE_HANDSHAKE_REQUEST,
+    LocalSecurity,
+)
+
+MIN_AUTH_RESPONSE = 20
+MIN_MSG_LENGTH = 56
+MIN_V2_FACTUAL_MSG_LENGTH = 6
+RESPONSE_TIMEOUT = 120
+
+_LOGGER = logging.getLogger(__name__)
+
+
+class AuthException(Exception):
+    """Authentication exception."""
+
+
+class ResponseException(Exception):
+    """Response exception."""
+
+
+class RefreshFailed(Exception):
+    """Refresh failed exception."""
+
+
+class DeviceAttributes(StrEnum):
+    """Device attributes."""
+
+
+class ProtocolVersion(IntEnum):
+    """Protocol version."""
+
+    V1 = 1
+    V2 = 2
+    V3 = 3
+
+
+class ParseMessageResult(IntEnum):
+    """Parse message result."""
+
+    SUCCESS = 0
+    PADDING = 1
+    ERROR = 99
+
+
+class MideaDevice(threading.Thread):
+    """Midea device."""
+
+    def __init__(
+        self,
+        name: str,
+        device_id: int,
+        device_type: int,
+        ip_address: str,
+        port: int,
+        token: str,
+        key: str,
+        protocol: int,
+        model: str,
+        subtype: int,
+        attributes: dict,
+    ):
+        """Midea device initialization."""
+        threading.Thread.__init__(self)
+        self._attributes = attributes or {}
+        self._socket: socket.socket | None = None
+        self._ip_address = ip_address
+        self._port = port
+        self._security = LocalSecurity()
+        self._token = bytes.fromhex(token)
+        self._key = bytes.fromhex(key)
+        self._buffer = b""
+        self._device_name = name
+        self._device_id = device_id
+        self._device_type = device_type
+        self._protocol = protocol
+        self._model = model
+        self._subtype = subtype
+        self._protocol_version = 0
+        self._updates = [dict]
+        self._unsupported_protocol = [dict]
+        self._is_run = False
+        self._available = True
+        self._appliance_query = True
+        self._refresh_interval = 30
+        self._heartbeat_interval = 10
+        self._default_refresh_interval = 30
+        self.name = self._device_name
+
+    @property
+    def available(self) -> bool:
+        """Device available."""
+        return self._available
+
+    @property
+    def device_id(self) -> int:
+        """Device ID."""
+        return self._device_id
+
+    @property
+    def device_type(self) -> int:
+        """Device type."""
+        return self._device_type
+
+    @property
+    def model(self) -> str:
+        """Device model."""
+        return self._model
+
+    @property
+    def subtype(self) -> int:
+        """Device subtype."""
+        return self._subtype
+
+    @staticmethod
+    def fetch_v2_message(msg: bytes) -> tuple[list, bytes]:
+        """Fetch V2 message."""
+        result = []
+        while len(msg) > 0:
+            factual_msg_len = len(msg)
+            if factual_msg_len < MIN_V2_FACTUAL_MSG_LENGTH:
+                break
+            alleged_msg_len = msg[4] + (msg[5] << 8)
+            if factual_msg_len >= alleged_msg_len:
+                result.append(msg[:alleged_msg_len])
+                msg = msg[alleged_msg_len:]
+            else:
+                break
+        return result, msg
+
+    def connect(self, refresh_status: bool = True) -> bool:
+        """Connect to device."""
+        try:
+            self._socket = socket.socket(socket.AF_INET, socket.SOCK_STREAM)
+            self._socket.settimeout(10)
+            _LOGGER.debug(
+                "[%s] Connecting to %s:%s",
+                self._device_id,
+                self._ip_address,
+                self._port,
+            )
+            self._socket.connect((self._ip_address, self._port))
+            _LOGGER.debug("[%s] Connected", self._device_id)
+            if self._protocol == ProtocolVersion.V3:
+                self.authenticate()
+            _LOGGER.debug("[%s] Authentication success", self._device_id)
+            if refresh_status:
+                self.refresh_status(wait_response=True)
+            self.enable_device(True)
+            return True
+        except TimeoutError:
+            _LOGGER.debug("[%s] Connection timed out", self._device_id)
+        except OSError:
+            _LOGGER.debug("[%s] Connection error", self._device_id)
+        except AuthException:
+            _LOGGER.debug("[%s] Authentication failed", self._device_id)
+        except ResponseException:
+            _LOGGER.debug("[%s] Unexpected response received", self._device_id)
+        except RefreshFailed:
+            _LOGGER.debug("[%s] Refresh status is timed out", self._device_id)
+        except Exception as e:
+            assert e.__traceback__
+            _LOGGER.error(
+                "[%s] Unknown error: %s, %s, %s",
+                self._device_id,
+                e.__traceback__.tb_frame.f_globals["__file__"],
+                e.__traceback__.tb_lineno,
+                repr(e),
+            )
+        self.enable_device(False)
+        return False
+
+    def authenticate(self) -> None:
+        """Authenticate to device. V3 only."""
+        request = self._security.encode_8370(self._token, MSGTYPE_HANDSHAKE_REQUEST)
+        _LOGGER.debug("[%s] Handshaking", self._device_id)
+        assert self._socket
+        self._socket.send(request)
+        response = self._socket.recv(512)
+        if len(response) < MIN_AUTH_RESPONSE:
+            raise AuthException
+        response = response[8:72]
+        self._security.tcp_key(response, self._key)
+
+    def send_message(self, data: bytes) -> None:
+        """Send message."""
+        if self._protocol == ProtocolVersion.V3:
+            self.send_message_v3(data, msg_type=MSGTYPE_ENCRYPTED_REQUEST)
+        else:
+            self.send_message_v2(data)
+
+    def send_message_v2(self, data: bytes) -> None:
+        """Send message V2."""
+        if self._socket is not None:
+            self._socket.send(data)
+        else:
+            _LOGGER.debug(
+                "[%s] Send failure, device disconnected, data: %s",
+                self._device_id,
+                data.hex(),
+            )
+
+    def send_message_v3(
+        self,
+        data: bytes,
+        msg_type: int = MSGTYPE_ENCRYPTED_REQUEST,
+    ) -> None:
+        """Send message V3."""
+        data = self._security.encode_8370(data, msg_type)
+        self.send_message_v2(data)
+
+    def build_send(self, cmd: MessageRequest) -> None:
+        """Serialize and send."""
+        data = cmd.serialize()
+        _LOGGER.debug("[%s] Sending: %s", self._device_id, cmd)
+        msg = PacketBuilder(self._device_id, data).finalize()
+        self.send_message(msg)
+
+    def refresh_status(self, wait_response: bool = False) -> None:
+        """Refresh device status."""
+        cmds: list = self.build_query()
+        if self._appliance_query:
+            cmds = [MessageQueryAppliance(self.device_type)] + cmds
+        error_count = 0
+        for cmd in cmds:
+            if cmd.__class__.__name__ not in self._unsupported_protocol:
+                self.build_send(cmd)
+                if wait_response:
+                    try:
+                        while True:
+                            assert self._socket
+                            msg = self._socket.recv(512)
+                            if len(msg) == 0:
+                                raise OSError
+                            result = self.parse_message(msg)
+                            if result == ParseMessageResult.SUCCESS:
+                                break
+                            elif result == ParseMessageResult.PADDING:
+                                continue
+                            else:
+                                raise ResponseException
+                    except TimeoutError:
+                        error_count += 1
+                        self._unsupported_protocol.append(cmd.__class__.__name__)
+                        _LOGGER.debug(
+                            "[%s] Does not supports the protocol %s, ignored",
+                            self._device_id,
+                            cmd.__class__.__name__,
+                        )
+                    except ResponseException:
+                        error_count += 1
+            else:
+                error_count += 1
+        if error_count == len(cmds):
+            raise RefreshFailed
+
+    def pre_process_message(self, msg: bytearray) -> bool:
+        """Pre process message."""
+        if msg[9] == MessageType.query_appliance:
+            message = MessageApplianceResponse(msg)
+            self._appliance_query = False
+            _LOGGER.debug("[%s] Received: %s", self._device_id, message)
+            self._protocol_version = message.protocol_version
+            _LOGGER.debug(
+                "[%s] Device protocol version: %s",
+                self._device_id,
+                self._protocol_version,
+            )
+            return False
+        return True
+
+    def parse_message(self, msg: bytes) -> ParseMessageResult:
+        """Parse message."""
+        if self._protocol == ProtocolVersion.V3:
+            messages, self._buffer = self._security.decode_8370(self._buffer + msg)
+        else:
+            messages, self._buffer = self.fetch_v2_message(self._buffer + msg)
+        if len(messages) == 0:
+            return ParseMessageResult.PADDING
+        for message in messages:
+            if message == b"ERROR":
+                return ParseMessageResult.ERROR
+            payload_len = message[4] + (message[5] << 8) - 56
+            payload_type = message[2] + (message[3] << 8)
+            if payload_type in [0x1001, 0x0001]:
+                # Heartbeat detected
+                pass
+            elif len(message) > MIN_MSG_LENGTH:
+                cryptographic = message[40:-16]
+                if payload_len % 16 == 0:
+                    decrypted = self._security.aes_decrypt(cryptographic)
+                    try:
+                        cont = True
+                        if self._appliance_query:
+                            cont = self.pre_process_message(decrypted)
+                        if cont:
+                            status = self.process_message(decrypted)
+                            if len(status) > 0:
+                                self.update_all(status)
+                            else:
+                                _LOGGER.debug(
+                                    "[%s] Unidentified protocol",
+                                    self._device_id,
+                                )
+
+                    except Exception:
+                        _LOGGER.error(
+                            "[%s] Error in process message, msg = %s",
+                            self._device_id,
+                            decrypted.hex(),
+                        )
+                else:
+                    _LOGGER.warning(
+                        "[%s] Illegal payload, "
+                        "original message = %s, buffer = %s, "
+                        "8370 decoded = %s, payload type = %s, "
+                        "alleged payload length = %s, factual payload length = %s, ",
+                        self._device_id,
+                        msg.hex(),
+                        self._buffer.hex(),
+                        message.hex(),
+                        payload_type,
+                        payload_len,
+                        len(cryptographic),
+                    )
+            else:
+                _LOGGER.warning(
+                    "[%s] Illegal message, "
+                    "original message = %s, buffer = %s, "
+                    "8370 decoded = %s, payload type = %s, "
+                    "alleged payload length = %s, message length = %s, ",
+                    self._device_id,
+                    msg.hex(),
+                    self._buffer.hex(),
+                    message.hex(),
+                    payload_type,
+                    payload_len,
+                    len(message),
+                )
+        return ParseMessageResult.SUCCESS
+
+    def build_query(self) -> list:
+        """Build query."""
+        raise NotImplementedError
+
+    def process_message(self, msg: bytes) -> dict[str, Any]:
+        """Process message."""
+        raise NotImplementedError
+
+    def send_command(self, cmd_type: int, cmd_body: bytearray) -> None:
+        """Send command."""
+        cmd = MessageQuestCustom(
+            self._device_type,
+            self._protocol_version,
+            cmd_type,
+            cmd_body,
+        )
+        try:
+            self.build_send(cmd)
+        except OSError as e:
+            _LOGGER.debug(
+                "[{%s] Interface send_command failure, %s, "
+                "cmd_type: %s, cmd_body: %s",
+                self._device_id,
+                repr(e),
+                cmd_type,
+                cmd_body.hex(),
+            )
+
+    def send_heartbeat(self) -> None:
+        """Send heartbeat."""
+        msg = PacketBuilder(self._device_id, bytearray([0x00])).finalize(msg_type=0)
+        self.send_message(msg)
+
+    def register_update(self, update: Any) -> None:
+        """Register update."""
+        self._updates.append(update)
+
+    def update_all(self, status: dict[str, Any]) -> None:
+        """Update all."""
+        _LOGGER.debug("[%s] Status update: %s", self._device_id, status)
+        for update in self._updates:
+            update(status)
+
+    def enable_device(self, available: bool = True) -> None:
+        """Enable device."""
+        self._available = available
+        status = {"available": available}
+        self.update_all(status)
+
+    def open(self) -> None:
+        """Open thread."""
+        if not self._is_run:
+            self._is_run = True
+            threading.Thread.start(self)
+
+    def close(self) -> None:
+        """Close thread."""
+        if self._is_run:
+            self._is_run = False
+            self.close_socket()
+
+    def close_socket(self) -> None:
+        """Close socket."""
+        self._unsupported_protocol = []
+        self._buffer = b""
+        if self._socket:
+            self._socket.close()
+            self._socket = None
+
+    def set_ip_address(self, ip_address: str) -> None:
+        """Set IP address."""
+        if self._ip_address != ip_address:
+            _LOGGER.debug("[%s] Update IP address to %s", self._device_id, ip_address)
+            self._ip_address = ip_address
+            self.close_socket()
+
+    def set_refresh_interval(self, refresh_interval: int) -> None:
+        """Set refresh interval."""
+        self._refresh_interval = refresh_interval
+
+    def run(self) -> None:
+        """Run loop."""
+        while self._is_run:
+            while self._socket is None:
+                if self.connect(refresh_status=True) is False:
+                    self.close_socket()
+                    time.sleep(5)
+            timeout_counter = 0
+            start = time.time()
+            previous_refresh = start
+            previous_heartbeat = start
+            self._socket.settimeout(1)
+            while True:
+                try:
+                    now = time.time()
+                    if 0 < self._refresh_interval <= now - previous_refresh:
+                        self.refresh_status()
+                        previous_refresh = now
+                    if now - previous_heartbeat >= self._heartbeat_interval:
+                        self.send_heartbeat()
+                        previous_heartbeat = now
+                    msg = self._socket.recv(512)
+                    msg_len = len(msg)
+                    if msg_len == 0:
+                        raise OSError("Connection closed by peer")
+                    result = self.parse_message(msg)
+                    if result == ParseMessageResult.ERROR:
+                        _LOGGER.debug("[%s] Message 'ERROR' received", self._device_id)
+                        self.close_socket()
+                        break
+                    elif result == ParseMessageResult.SUCCESS:
+                        timeout_counter = 0
+                except TimeoutError:
+                    timeout_counter = timeout_counter + 1
+                    if timeout_counter >= RESPONSE_TIMEOUT:
+                        _LOGGER.debug("[%s] Heartbeat timed out", self._device_id)
+                        self.close_socket()
+                        break
+                except OSError as e:
+                    if self._is_run:
+                        _LOGGER.debug("[%s] Socket error %s", self._device_id, repr(e))
+                        self.close_socket()
+                    break
+                except Exception as e:
+                    assert e.__traceback__
+                    _LOGGER.error(
+                        "[%s] Unknown error :%s, %s, %s",
+                        self._device_id,
+                        e.__traceback__.tb_frame.f_globals["__file__"],
+                        e.__traceback__.tb_lineno,
+                        repr(e),
+                    )
+
+                    self.close_socket()
+                    break
+
+    def set_attribute(self, attr: str, value: Any) -> None:
+        """Set attribute."""
+        raise NotImplementedError
+
+    def get_attribute(self, attr: str) -> Any:
+        """Get attribute."""
+        return self._attributes.get(attr)
+
+    def set_customize(self, customize: str) -> None:
+        """Set customize."""
+
+    @property
+    def attributes(self) -> dict[str, Any]:
+        """Attributes."""
+        ret = {}
+        for status in self._attributes:
+            ret[str(status)] = self._attributes[status]
+        return ret