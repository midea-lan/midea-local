"""Test AC Device"""

from unittest.mock import patch

import pytest

from midealocal.devices.ac import DeviceAttributes, MideaACDevice
from midealocal.devices.ac.message import (
    MessageNewProtocolQuery,
    MessagePowerQuery,
    MessageQuery,
    MessageSubProtocolQuery,
)


class TestMideaACDevice:
    """Test Midea AC Device."""

    device: MideaACDevice

<<<<<<< HEAD
    @pytest.fixture(autouse=True)
    def setup_device(self) -> None:
=======
    @pytest.fixture(autouse=True)  # type: ignore
    def _setup_device(self) -> None:
>>>>>>> ea4f735d
        """Midea AC Device setup."""
        self.device = MideaACDevice(
            name="Test Device",
            device_id=1,
            ip_address="192.168.1.1",
            port=12345,
            token="AA",
            key="BB",
            protocol=1,
            model="test_model",
            subtype=1,
            customize='{"temperature_step": 1, "power_analysis_method": 2}',
        )

    def test_initial_attributes(self) -> None:
        """Test initial attributes."""
        assert self.device.attributes[DeviceAttributes.prompt_tone]
        assert not self.device.attributes[DeviceAttributes.power]
        assert self.device.attributes[DeviceAttributes.mode] == 0
        assert self.device.attributes[DeviceAttributes.target_temperature] == 24.0
        assert self.device.attributes[DeviceAttributes.fan_speed] == 102
        assert not self.device.attributes[DeviceAttributes.swing_vertical]
        assert not self.device.attributes[DeviceAttributes.swing_horizontal]
        assert self.device.temperature_step == 1
        assert self.device.fresh_air_fan_speeds is not None

    def test_set_attribute(self) -> None:
        """Test set attribute."""
        with (
            patch.object(self.device, "send_message_v2") as mock_build_send,
            patch(
                "midealocal.devices.ac.MessageACResponse",
            ) as mock_message_response,
        ):
            self.device.set_attribute(DeviceAttributes.power.value, True)
            mock_build_send.assert_called()

            self.device.set_attribute(DeviceAttributes.power.value, False)
            mock_build_send.assert_called()

            self.device.set_attribute(DeviceAttributes.mode.value, 2)
            mock_build_send.assert_called()

            self.device.set_attribute(DeviceAttributes.target_temperature.value, 26.0)
            mock_build_send.assert_called()

            self.device.set_attribute(DeviceAttributes.prompt_tone.value, False)
            mock_build_send.assert_called()

            self.device.set_attribute(DeviceAttributes.screen_display.value, False)
            mock_build_send.assert_called()

            self.device.set_attribute(DeviceAttributes.breezeless.value, False)
            mock_build_send.assert_called()

            self.device.set_attribute(DeviceAttributes.indirect_wind.value, False)
            mock_build_send.assert_called()

            self.device.set_attribute(
                DeviceAttributes.screen_display_alternate.value,
                False,
            )
            mock_build_send.assert_called()

            mock_message = mock_message_response.return_value
            mock_message.used_subprotocol = True
            mock_message.timer = 30
            mock_message.fresh_air_power = False
            mock_message.fresh_air_1 = 1

            self.device.process_message(bytearray())

            self.device.set_attribute(DeviceAttributes.fresh_air_power.value, True)
            mock_build_send.assert_called()

            mock_message.fresh_air_1 = None
            mock_message.fresh_air_2 = 1
            self.device.process_message(bytearray())

            self.device.set_attribute(DeviceAttributes.fresh_air_mode.value, "Medium")
            mock_build_send.assert_called()

            self.device.set_attribute(DeviceAttributes.fresh_air_fan_speed.value, 50)
            mock_build_send.assert_called()

            self.device.set_attribute(DeviceAttributes.comfort_mode.value, True)
            mock_build_send.assert_called()

            self.device.set_attribute(DeviceAttributes.fresh_air_mode.value, None)
            mock_build_send.assert_called()

    def test_build_query(self) -> None:
        """Test build query."""
        self.device._used_subprotocol = True
        queries = self.device.build_query()
        assert len(queries) == 3
        assert isinstance(queries[0], MessageSubProtocolQuery)
        assert isinstance(queries[1], MessageSubProtocolQuery)
        assert isinstance(queries[2], MessageSubProtocolQuery)

        self.device._used_subprotocol = False
        queries = self.device.build_query()
        assert len(queries) == 3
        assert isinstance(queries[0], MessageQuery)
        assert isinstance(queries[1], MessageNewProtocolQuery)
        assert isinstance(queries[2], MessagePowerQuery)

    def test_process_message(self) -> None:
        """Test process message."""
        with patch("midealocal.devices.ac.MessageACResponse") as mock_message_response:
            mock_message = mock_message_response.return_value
            mock_message.used_subprotocol = False
            mock_message.prompt_tone = False
            mock_message.power = True
            mock_message.mode = 1
            mock_message.target_temperature = 25.0
            mock_message.fan_speed = 102
            mock_message.swing_vertical = True
            mock_message.swing_horizontal = True
            mock_message.smart_eye = True
            mock_message.dry = True
            mock_message.aux_heating = True
            mock_message.boost_mode = True
            mock_message.sleep_mode = True
            mock_message.frost_protect = True
            mock_message.comfort_mode = True
            mock_message.eco_mode = True
            mock_message.natural_wind = True
            mock_message.temp_fahrenheit = True
            mock_message.screen_display = True
            mock_message.screen_display_alternate = True
            mock_message.full_dust = True
            mock_message.indoor_temperature = None
            mock_message.outdoor_temperature = None
            mock_message.indoor_humidity = None
            mock_message.breezeless = True
            mock_message.total_energy_consumption = None
            mock_message.current_energy_consumption = None
            mock_message.realtime_power = None
            mock_message.fresh_air_power = True
            mock_message.fresh_air_fan_speed = 0
            mock_message.fresh_air_1 = 1
            mock_message.fresh_air_2 = 1

            result = self.device.process_message(bytearray())
            assert result[DeviceAttributes.power.value]
            assert not result[DeviceAttributes.prompt_tone.value]
            assert result[DeviceAttributes.mode.value] == 1
            assert result[DeviceAttributes.target_temperature.value] == 25.0
            assert result[DeviceAttributes.fan_speed.value] == 102
            assert result[DeviceAttributes.swing_vertical.value]
            assert result[DeviceAttributes.swing_horizontal.value]
            assert result[DeviceAttributes.smart_eye.value]
            assert result[DeviceAttributes.dry.value]
            assert result[DeviceAttributes.aux_heating.value]
            assert result[DeviceAttributes.boost_mode.value]
            assert result[DeviceAttributes.sleep_mode.value]
            assert result[DeviceAttributes.frost_protect.value]
            assert result[DeviceAttributes.comfort_mode.value]
            assert result[DeviceAttributes.eco_mode.value]
            assert result[DeviceAttributes.natural_wind.value]
            assert result[DeviceAttributes.temp_fahrenheit.value]
            assert result[DeviceAttributes.screen_display.value]
            assert result[DeviceAttributes.screen_display_alternate.value]
            assert result[DeviceAttributes.full_dust.value]
            assert result[DeviceAttributes.indoor_temperature.value] is None
            assert result[DeviceAttributes.outdoor_temperature.value] is None
            assert result[DeviceAttributes.indoor_humidity.value] is None
            assert result[DeviceAttributes.breezeless.value]
            assert result[DeviceAttributes.total_energy_consumption.value] is None
            assert result[DeviceAttributes.current_energy_consumption.value] is None
            assert result[DeviceAttributes.realtime_power.value] is None
            assert result[DeviceAttributes.fresh_air_power.value]
            assert result[DeviceAttributes.fresh_air_mode.value] == "Off"
            assert result[DeviceAttributes.fresh_air_1.value] == 1
            assert result[DeviceAttributes.fresh_air_2.value] == 1

            mock_message.fresh_air_fan_speed = 55
            mock_message.fresh_air_1 = None
            result = self.device.process_message(bytearray())
            assert result[DeviceAttributes.fresh_air_mode.value] == "Medium"

            mock_message.fresh_air_power = False
            result = self.device.process_message(bytearray())
            assert result[DeviceAttributes.fresh_air_mode.value] == "Off"

            mock_message.power = False
            result = self.device.process_message(bytearray())
            assert not result[DeviceAttributes.screen_display.value]
            assert not self.device.attributes[DeviceAttributes.screen_display]

    def test_set_target_temperature(self) -> None:
        """Test set target temperature."""
        with patch.object(self.device, "build_send") as mock_build_send:
            self.device.set_target_temperature(22.5, 1)
            mock_build_send.assert_called_once()
            message = mock_build_send.call_args[0][0]
            assert message.target_temperature == 22.5
            assert message.mode == 1
            assert message.power
            self.device._used_subprotocol = True
            self.device.set_target_temperature(22.5, 1)

    def test_set_swing(self) -> None:
        """Test set swing."""
        with patch.object(self.device, "send_message_v2") as mock_build_send:
            self.device.set_swing(True, False)
            mock_build_send.assert_called()

    def test_invalid_customize_format(self) -> None:
        """Test invalid customize format."""
        self.device.set_customize("{")<|MERGE_RESOLUTION|>--- conflicted
+++ resolved
@@ -18,13 +18,8 @@
 
     device: MideaACDevice
 
-<<<<<<< HEAD
     @pytest.fixture(autouse=True)
-    def setup_device(self) -> None:
-=======
-    @pytest.fixture(autouse=True)  # type: ignore
     def _setup_device(self) -> None:
->>>>>>> ea4f735d
         """Midea AC Device setup."""
         self.device = MideaACDevice(
             name="Test Device",
