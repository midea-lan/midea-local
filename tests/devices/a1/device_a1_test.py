"""Test a1 Device"""

from unittest.mock import patch

import pytest

from midealocal.devices.a1 import DeviceAttributes, MideaA1Device
from midealocal.devices.a1.message import MessageQuery, MessageSet


class TestMideaA1Device:
    """Test Midea A1 Device."""

<<<<<<< HEAD
    @pytest.fixture(autouse=True)
    def setup_device(self) -> None:
=======
    @pytest.fixture(autouse=True)  # type: ignore
    def _setup_device(self) -> None:
>>>>>>> ea4f735d
        """Midea A1 Device setup."""
        self.device = MideaA1Device(
            name="Test Device",
            device_id=1,
            ip_address="192.168.1.100",
            port=6444,
            token="AA",
            key="BB",
            protocol=3,
            model="test_model",
            subtype=1,
            customize="test_customize",
        )

    def test_initial_attributes(self) -> None:
        """Test initial attributes."""
        assert not self.device.attributes[DeviceAttributes.power]
        assert self.device.attributes[DeviceAttributes.prompt_tone]
        assert self.device.attributes[DeviceAttributes.fan_speed] == "Medium"
        assert self.device.attributes[DeviceAttributes.target_humidity] == 35

    def test_modes(self) -> None:
        """Test modes."""
        assert self.device.modes == [
            "Manual",
            "Continuous",
            "Auto",
            "Clothes-Dry",
            "Shoes-Dry",
        ]

    def test_fan_speeds(self) -> None:
        """Test fan speeds."""
        assert self.device.fan_speeds == [
            "Lowest",
            "Low",
            "Medium",
            "High",
            "Auto",
            "Off",
        ]

    def test_water_level_sets(self) -> None:
        """Test water level sets."""
        assert self.device.water_level_sets == ["25", "50", "75", "100"]

    def test_process_message(self) -> None:
        """Test process message."""
        with patch("midealocal.devices.a1.MessageA1Response") as mock_message_response:
            mock_message = mock_message_response.return_value
            mock_message.protocol_version = 3
            mock_message.power = True
            mock_message.prompt_tone = False
            mock_message.fan_speed = 40
            mock_message.target_humidity = 40
            mock_message.mode = 1
            mock_message.tank = 60
            mock_message.water_level_set = "50"
            new_status = self.device.process_message(b"")
            assert new_status[DeviceAttributes.power.value]
            assert not new_status[DeviceAttributes.prompt_tone.value]
            assert new_status[DeviceAttributes.fan_speed.value] == "Low"
            assert new_status[DeviceAttributes.target_humidity.value] == 40
            assert new_status[DeviceAttributes.tank_full.value]
            assert new_status[DeviceAttributes.mode.value] == "Manual"

            mock_message.mode = 10
            mock_message.fan_speed = 99
            mock_message.tank = 30
            new_status = self.device.process_message(b"")
            assert new_status[DeviceAttributes.mode.value] is None
            assert new_status[DeviceAttributes.fan_speed.value] is None
            assert not new_status[DeviceAttributes.tank_full.value]

    def test_build_query(self) -> None:
        """Test build query."""
        queries = self.device.build_query()
        assert len(queries) == 1
        assert isinstance(queries[0], MessageQuery)

    def test_make_message_set(self) -> None:
        """Test make message set."""
        with patch("midealocal.devices.a1.MessageA1Response") as mock_message_response:
            mock_message = mock_message_response.return_value
            mock_message.protocol_version = 3
            mock_message.power = True
            mock_message.prompt_tone = False
            mock_message.fan_speed = 40
            mock_message.target_humidity = 40
            mock_message.mode = 1
            mock_message.tank = 60
            mock_message.water_level_set = "50"
            self.device.process_message(b"")

        message_set = self.device.make_message_set()
        assert isinstance(message_set, MessageSet)
        assert message_set.power
        assert not message_set.prompt_tone
        assert message_set.fan_speed == 40
        assert message_set.mode == 1

    def test_set_attribute(self) -> None:
        """Test set attribute."""
        with patch.object(self.device, "build_send") as mock_build_send:
            self.device.set_attribute(DeviceAttributes.mode, "Continuous")
            mock_build_send.assert_called_once()

            self.device.set_attribute(DeviceAttributes.fan_speed, "Medium")
            mock_build_send.assert_called()

            self.device.set_attribute(DeviceAttributes.water_level_set, "75")
            mock_build_send.assert_called()

            self.device.set_attribute(DeviceAttributes.prompt_tone, True)
            mock_build_send.assert_called()

            self.device.set_attribute(DeviceAttributes.swing, True)
            mock_build_send.assert_called()<|MERGE_RESOLUTION|>--- conflicted
+++ resolved
@@ -11,13 +11,8 @@
 class TestMideaA1Device:
     """Test Midea A1 Device."""
 
-<<<<<<< HEAD
     @pytest.fixture(autouse=True)
-    def setup_device(self) -> None:
-=======
-    @pytest.fixture(autouse=True)  # type: ignore
     def _setup_device(self) -> None:
->>>>>>> ea4f735d
         """Midea A1 Device setup."""
         self.device = MideaA1Device(
             name="Test Device",
